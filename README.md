# deeplink
Create links to simulate a specific directory

## Use case
You have an issue with an application that relies haevily on your `$HOME` directory files. Unfortunalty the potential culprits are many. You would like to remove most of the files to find out where is the problem. But as it's your `$HOME` directory this will mess up your login setup.

Deeplink creates for you another directory hosting all your `$HOME`files as links.

```shell
$ cd $HOME
<<<<<<< HEAD
$ deeplink . ./some_path/simulated_home
```

The result of the command is that both `$HOME` and `$HOME/some_path/simulated_home` contain the same files and directories although the later contains only links to original ones and that `$HOME/some_path/simulated_home` does not contain a link to `./some_path/simulated_home`. In other words, `$HOME/some_path/simulated_home/some_path` exists but not `$HOME/some_path/simulated_home/some_path/simulated_home`.


## Development

### Build the package

```shell
$ python -m build
```

### Test the package

```shell
$ PYTHONPATH=src/deeplink pytest
```

## Todo

1. Remove the target directory from the source list if it is contained
   by the source hierarchy.
=======
$ deeplink -s . ./some_path/simulated_home
```

The result of the command is that both `$HOME` and `$HOME/some_path/simulated_home` contain the same files and directories although the later contains only links to original ones and that `$HOME/some_path/simulated_home` does not contain a link to `./some_path/simulated_home`. In other words, `$HOME/some_path/simulated_home/some_path` exists but not `$HOME/some_path/simulated_home/some_path/simulated_home`.
>>>>>>> 83259fac
<|MERGE_RESOLUTION|>--- conflicted
+++ resolved
@@ -8,12 +8,11 @@
 
 ```shell
 $ cd $HOME
-<<<<<<< HEAD
-$ deeplink . ./some_path/simulated_home
+
+$ deeplink -s . ./some_path/simulated_home
 ```
 
 The result of the command is that both `$HOME` and `$HOME/some_path/simulated_home` contain the same files and directories although the later contains only links to original ones and that `$HOME/some_path/simulated_home` does not contain a link to `./some_path/simulated_home`. In other words, `$HOME/some_path/simulated_home/some_path` exists but not `$HOME/some_path/simulated_home/some_path/simulated_home`.
-
 
 ## Development
 
@@ -32,10 +31,4 @@
 ## Todo
 
 1. Remove the target directory from the source list if it is contained
-   by the source hierarchy.
-=======
-$ deeplink -s . ./some_path/simulated_home
-```
-
-The result of the command is that both `$HOME` and `$HOME/some_path/simulated_home` contain the same files and directories although the later contains only links to original ones and that `$HOME/some_path/simulated_home` does not contain a link to `./some_path/simulated_home`. In other words, `$HOME/some_path/simulated_home/some_path` exists but not `$HOME/some_path/simulated_home/some_path/simulated_home`.
->>>>>>> 83259fac
+   by the source hierarchy.